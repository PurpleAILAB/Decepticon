[![English](https://img.shields.io/badge/Language-English-blue?style=for-the-badge)](README.md)
[![한국어](https://img.shields.io/badge/Language-한국어-red?style=for-the-badge)](./docs/README_KO.md)

<h1 align="center"> Decepticon : Vibe Hacking Agent</h1>

<div align="center">
  <!-- GitHub License -->
  <a href="https://github.com/PurpleAILAB/Decepticon/blob/main/LICENSE">
    <img src="https://img.shields.io/github/license/PurpleAILAB/Decepticon?style=for-the-badge&color=blue" alt="License: Apache 2.0">
  </a>

  <!-- GitHub Stars -->
  <a href="https://github.com/PurpleAILAB/Decepticon/stargazers">
    <img src="https://img.shields.io/github/stars/PurpleAILAB/Decepticon?style=for-the-badge&color=yellow" alt="Stargazers">
  </a>

  <!-- GitHub Contributors -->
  <a href="https://github.com/PurpleAILAB/Decepticon/graphs/contributors">
    <img src="https://img.shields.io/github/contributors/PurpleAILAB/Decepticon?style=for-the-badge&color=orange" alt="Contributors">
  </a>

  <br/>

  <!-- Discord -->
  <a href="https://discord.gg/TZUYsZgrRG">
    <img src="https://img.shields.io/badge/Discord-Join%20Us-7289DA?logo=discord&logoColor=white&style=for-the-badge" alt="Join us on Discord">
  </a>

  <!-- Website -->
  <a href="https://purplelab.framer.ai">
    <img src="https://img.shields.io/badge/Visit%20Website-brightgreen?logo=vercel&logoColor=white&style=for-the-badge" alt="Visit Website">
  </a>



</div>

<div align="center">

| | Demo |
|---|------|
| **Web** | ![web](.github/webV2.gif) • [Full Demo](https://github.com/user-attachments/assets/da398ad3-e692-47e3-b0e7-47f01b24e0cc) |
| **CLI** | ![cli](.github/cli.gif) • [Full Demo](https://github.com/user-attachments/assets/29d005ac-89c7-4d45-b11c-e0e7b2ddf094) |


</div>

---
[![Star History Chart](https://api.star-history.com/svg?repos=PurpleAILAB/Decepticon&type=Date)](https://www.star-history.com/#PurpleAILAB/Decepticon&Date)


---

<details>
<summary><strong>📚 Table of Contents</strong></summary>

- [💡 Community Contribution ](#-community-contribution)
- [💡 What is Vibe Hacking ?](#-what-is-vibe-hacking-)
- [💡 Why Decepticon?](#-why-decepticon)
- [Quick Start](#-quick-start)
- [Key features](#key-features)
  - [Agents](#-agents)
    - [🔴 Red Team Agents](#-red-team-agents)
    - [🔵 Utility Agents](#-utility-agents)
  - [Multi-Agent-System Architecture](#multi-agent-system-architecture)
<<<<<<< HEAD
  - [Replay](#replay)
=======
>>>>>>> c276af62
- [Installation](#-installation)
- [Advanced AI Models](#-advanced-ai-models)
  - [☁️ Cloud Models](#️-cloud-models)
  - [🏠 Local Models (Ollama)](#-local-models-ollama)
- [MCP Support](#-mcp-support)
  - [Supported MCP Transports](#-supported-mcp-transports)
  - [`mcp_config.json` Structure](#-mcp_configjson-structure)
  - [Example](#-example)
- [⚠️ Experimental Technology Disclaimer](#️-experimental-technology-disclaimer)
- [🤝 Contributing](#-contributing)
  - [What You Can Contribute](#-what-you-can-contribute)
    - [Migrate Security Tools to MCP Format](#-migrate-security-tools-to-mcp-format)
    - [Develop ReAct-style Red Team Agents](#-develop-react-style-red-team-agents)
    - [Architect Multi-Agent Flows](#-architect-multi-agent-flows)
  - [How to Contribute](#-how-to-contribute)
- [Join the Community](#-join-the-community)
- [📝 License](#-license)

</details>

---
> ## **💡 Community Contribution**
> If you have interesting penetration testing scenarios, export your **logs** and share them with the community through PR! 
> Your experiences will greatly help other users in their learning journey.
> Please refer to the Replay section for more details.


## 💡 What is **Vibe Hacking** ?

**Vibe Hacking** is a new paradigm in Offensive Security defined by PurpleAILAB.  

Unlike traditional red teaming methods that rely on manual execution, **AI agents autonomously perform red teaming tasks** in Vibe Hacking.

> ### *The Best Defense is a Good Offense.*

## 💡 Why **Decepticon**?

As agents become more sophisticated, attackers evolve accordingly.  
From AI-driven phishing to self-learning malware, offensive techniques are becoming increasingly automated and intelligent.

To effectively defend against AI-powered threats, **we must act faster**—and **we must act first**.  
**Decepticon** is designed for that very purpose: using AI agents to automate red teaming **before attackers automate theirs.**

Built on the robust foundation of **LangChain/LangGraph**, Decepticon grows alongside the thriving AI agent ecosystem. By leveraging the same cutting-edge frameworks that power the future of AI, we ensure compatibility, scalability, and continuous innovation through community collaboration.

Delegate repetitive and manual tasks to agents, and focus on intuition and decision-making to fulfill the true essence of a **CyberSecurity Supervisor**.

> ### *Prepare before AI Hacks First.*

<<<<<<< HEAD


=======
>>>>>>> c276af62

## Quick Start

### 1. Set up the environment with
```bash
uv venv
uv pip install -e .
```

### 2. Copy environment file 
```bash
cp .env.example .env
```

### 3. Docker
```bash
docker-compose up -d
```

### 4. Run MCP servers
#### Option 1: Use provided scripts
- On Windows:
```bash
./run_mcp.ps1
```
- On macOS/Linux:
```bash
./run_mcp.sh
```

#### Option 2: Run manually
```bash
python src/tools/mcp/Inital_Access.py
python src/tools/mcp/Recoonaissance.py
```

### 4. Run CLI or Web interface
```bash
python cli.py
streamlit run app.py
```


## Key features

### Agents

#### 🔴 Red Team Agents
- **Reconnaissance Agent**: Network scanning, service enumeration, vulnerability discovery
- **Initial Access Agent**: Exploitation, credential attacks, system compromise
- **Privilege Escalation Agent**(Planned): Rights elevation and lateral movement
- **Defense Evasion Agent**(Planned): Anti-detection and stealth techniques
- **Persistence Agent**(Planned): Maintaining access and backdoor installation
- **Execution Agent**(Planned): Command execution and payload deployment

#### 🔵 Utility Agents 
- **Planner Agent**: Strategic brain coordinating the entire operation
- **Summary Agent**: Analysis compilation, reporting, and documentation
- **Supervisor Agent**(Planned): Workflow orchestration and decision routing


### Multi-Agent-System Architecture

**Flexible Architecture Options:**
- **Swarm Architecture**: Direct peer-to-peer agent communication and collaboration
- **Supervisor Architecture**(Planned): Centralized control with supervisor-managed workflows
- **Hybrid Architecture**(Planned): Combined approach with both direct communication and centralized oversight
- **your custom Architecture**

<<<<<<< HEAD
### Replay

The Replay feature is implemented to maximize collaboration and knowledge sharing within Decepticon's open-source community.
Please share your usage methods and execution results through PRs!

1. **Execution results are saved** under the `logs/` folder
2. **Replay functionality**: Click the Chat History button to replay JSON-formatted logs stored under the `logs/` folder  
3. **Community sharing**: Use the export feature to share with the community!

=======
>>>>>>> c276af62

## Installation

### 1. **Clone the repository**
```bash
git clone https://github.com/PurpleCHOIms/Decepticon.git
cd Decepticon
```

### 2. **Install dependencies** 
**UV (Recommended)**
```bash
# Create virtual environment
uv venv
# Install dependencies
uv pip install -e .
```

### 3. environment file .env

```bash
# Create environment file
cp .env.example .env
```

```bash
# Configure API Keys

# LLM API
OPENAI_API_KEY=your-api-key
ANTHROPIC_API_KEY=your-api-key
OPENROUTER_API_KEY=your-api-key

# Langsmith
LANGSMITH_TRACING=true
LANGSMITH_ENDPOINT="https://api.smith.langchain.com"
LANGSMITH_API_KEY=your-api-key
LANGSMITH_PROJECT=Decepticon
LANGGRAPH_API_URL=http://127.0.0.1:2024
```

### 4. Docker Setup

```bash
# Start Kali Linux container with target
docker-compose up -d
```

### 5. Run MCP Server
```bash
python src/tools/mcp/Inital_Access.py
python src/tools/mcp/Recoonaissance.py
```

### 6. CLI 
```bash
# Run CLI
python cli.py
```

### 7. Web Interface

```bash
# Run web interface
streamlit run app.py
```
<<<<<<< HEAD

=======
>>>>>>> c276af62

## Advanced AI Models

Support for **15+ AI providers** and **30+ models**:

### ☁️ Cloud Models
- **OpenAI**: 4.1, 4o, 4o Mini, o4 Mini, o3 Mini, o1 Mini, o1, o3
- **Anthropic**: Sonnet 4, Opus 4, Sonnet 3.7, Sonnet 3.5, Haiku 3.5, 
- **Google**: Planned
- **Groq**: Planned
- **OpenRouter**

### 🏠 Local Models (Ollama)
- your installed Models


## MCP Support

This project supports loading tools via the [LangGraph MCP Adapter](https://github.com/langchain-ai/langchain-mcp-adapters).

You can define your MCP tools in a configuration file called `mcp_config.json`.  
Tools are grouped by **agent names**, and each agent can have multiple MCP servers.

### Supported MCP Transports

- `stdio` - Standard input/output communication
- `streamable_http` - HTTP-based streaming communication

### `mcp_config.json` Structure

```json
{
  "agent_name": {
    "mcp_server_1": {
      "command": "python",
      "args": ["./path/to/script.py"],
      "transport": "stdio"
    },
    "another_mcp_server_streamable_HTTP": {
      "url": "mcp-url"
    }
  }
}
```

### Example

```json
{
  "reconnaissance": {
    "reconnaissance": {
      "command": "python",
      "args": ["./src/tools/mcp/Reconnaissance.py"],
      "transport": "stdio"
    },
    "desktop_commander": {
      "url": "https://server.smithery.ai/@wonderwhy-er/desktop-commander/mcp?api_key=your-api-key"
    }
  },
  "initial_access": {
    "initial_access": {
      "command": "python",
      "args": ["./src/tools/mcp/Initial_Access.py"],
      "transport": "stdio"
    }
  }
}
```

**To add a new MCP tool:**
1. Create your MCP tool script under `src/tools/mcp/`
2. Add the corresponding entry in `mcp_config.json`
3. Restart the application to load the new tool


## ⚠️ Experimental Technology Disclaimer

**Decepticon** is an experimental project currently under active development. It is not yet stable and may contain bugs, incomplete features, or undergo breaking changes.

We're building this project openly with the community and warmly welcome:

- Bug reports  
- Feature requests  
- Pull requests  
- Good vibes  

Help us make Decepticon better by filing issues or submitting PRs (see the section below for how to contribute)!

<<<<<<< HEAD

=======
>>>>>>> c276af62

## 🤝 Contribution

We welcome contributions from the community to make this project better, more powerful, and more secure.  
Whether you're an experienced developer, a security researcher, or just getting started in open-source, there are many ways to get involved.

### What You Can Contribute

#### 1. Migrate Security Tools to MCP Format

Help transform existing security tools into modular, LangGraph-compatible **MCP (Modular Command Protocol) tools**.

- Wrap tools using the standard MCP interface (`stdio` or `streamable_http`)
- Ensure compatibility with `langgraph-mcp-adapter`
- Place them under the `src/tools/mcp/`

#### 2. Develop ReAct-style Red Team Agents

Design and refine ReAct-style agents for Red Team operations:

- Reconnaissance  
- Initial Access  
- Privilege Escalation  
- Persistence and more

Contribute by:

- Creating tailored prompts under `src/prompts/`
- Implementing new agents with specific capabilities
- Improving task planning and memory usage

#### 3. Architect Multi-Agent Flows

Contribute to the design and optimization of the multi-agent orchestration layer:

- Propose new workflows or agent roles
- Improve inter-agent communication and handoffs
- Extend state-driven logic using LangGraph

### How to Contribute

1. Fork the repository
2. Create a new branch (`git checkout -b feature/your-feature`)
3. Commit your changes with clear messages
4. Push to your branch and open a **Pull Request**
5. Link the related issue (if any) and explain your solution

We encourage clean, well-tested code with documentation.  
Feel free to open issues to discuss ideas before jumping into a PR!

## Join the Community

Join our [Discord](https://discord.gg/XGytzHZU) to connect with other developers, share ideas, ask questions, and collaborate on building the future of AI-powered red teaming!

Whether you're looking for help with contributions, want to discuss new features, or just want to chat about cybersecurity and AI, our community is here to support you.



## 📝 License

This repository is licensed under the [Apache-2.0 License](LICENSE).

---

![main](./assets/main.png)<|MERGE_RESOLUTION|>--- conflicted
+++ resolved
@@ -63,10 +63,8 @@
     - [🔴 Red Team Agents](#-red-team-agents)
     - [🔵 Utility Agents](#-utility-agents)
   - [Multi-Agent-System Architecture](#multi-agent-system-architecture)
-<<<<<<< HEAD
   - [Replay](#replay)
-=======
->>>>>>> c276af62
+
 - [Installation](#-installation)
 - [Advanced AI Models](#-advanced-ai-models)
   - [☁️ Cloud Models](#️-cloud-models)
@@ -116,11 +114,6 @@
 
 > ### *Prepare before AI Hacks First.*
 
-<<<<<<< HEAD
-
-
-=======
->>>>>>> c276af62
 
 ## Quick Start
 
@@ -190,7 +183,7 @@
 - **Hybrid Architecture**(Planned): Combined approach with both direct communication and centralized oversight
 - **your custom Architecture**
 
-<<<<<<< HEAD
+
 ### Replay
 
 The Replay feature is implemented to maximize collaboration and knowledge sharing within Decepticon's open-source community.
@@ -200,8 +193,6 @@
 2. **Replay functionality**: Click the Chat History button to replay JSON-formatted logs stored under the `logs/` folder  
 3. **Community sharing**: Use the export feature to share with the community!
 
-=======
->>>>>>> c276af62
 
 ## Installation
 
@@ -268,10 +259,6 @@
 # Run web interface
 streamlit run app.py
 ```
-<<<<<<< HEAD
-
-=======
->>>>>>> c276af62
 
 ## Advanced AI Models
 
@@ -360,10 +347,6 @@
 
 Help us make Decepticon better by filing issues or submitting PRs (see the section below for how to contribute)!
 
-<<<<<<< HEAD
-
-=======
->>>>>>> c276af62
 
 ## 🤝 Contribution
 
